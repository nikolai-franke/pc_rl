--- conflicted
+++ resolved
@@ -32,10 +32,6 @@
         target_update_tau: float,
         target_update_interval: int,  # 1000 for hard update, 1 for soft.
         ent_coeff: float,
-<<<<<<< HEAD
-=======
-        clip_grad_norm: float,
->>>>>>> 7e6b3eae
         aux_loss_coeff: float,
         aux_loss: Literal["chamfer", "sinkhorn"] = "chamfer",
         ent_coeff_lr: float | None = None,
@@ -72,7 +68,6 @@
         """
         # compute target Q according to formula
         # r + gamma * (1 - d) * (min Q_targ(s', a') - alpha * log pi(s', a'))
-<<<<<<< HEAD
         observation, pos_prediction, ground_truth = self.agent.encode(
             samples["observation"]
         )
@@ -80,10 +75,6 @@
             observation.detach()
         )  # NOTE: reordering is necessary
         log_prob = log_prob.reshape(-1, 1)  # TODO: why?
-=======
-        encoder_out = self.agent.encode(samples["observation"])
-        new_action, log_prob = self.agent.pi(encoder_out.detach())
->>>>>>> 7e6b3eae
 
         if self.ent_coeff_optimizer is not None:
             entropy_coeff = torch.exp(self._log_ent_coeff.detach())
@@ -100,7 +91,6 @@
         self.algo_log_info["ent_coeff"].append(entropy_coeff.item())
         # where a' ~ pi(.|s')
         with torch.no_grad():
-<<<<<<< HEAD
             next_observation, *_ = self.agent.target_encode(samples["next_observation"])
             next_action, next_log_prob = self.agent.pi(next_observation)
             target_q1, target_q2 = self.agent.target_q(next_observation, next_action)
@@ -111,17 +101,6 @@
         )
 
         q1, q2 = self.agent.q(observation, samples["action"])
-=======
-            next_encoder_out = self.agent.target_encode(samples["next_observation"])
-            next_action, next_log_prob = self.agent.pi(next_encoder_out)
-            target_q1, target_q2 = self.agent.target_q(next_encoder_out, next_action)
-            min_target_q = torch.min(target_q1, target_q2)
-            entropy_bonus = -entropy_coeff * next_log_prob
-            y = samples["reward"] + self.discount * ~samples["terminated"] * (
-                min_target_q + entropy_bonus
-            )
-
->>>>>>> 7e6b3eae
 
         pos_prediction, pos_ground_truth = self.agent.auto_encoder(
             samples["observation"]
@@ -130,13 +109,9 @@
         pos_prediction = pos_prediction.reshape(B * M, -1, 3)
         pos_ground_truth = pos_ground_truth.reshape(B * M, -1, 3)
 
-<<<<<<< HEAD
         self.algo_log_info["critic_loss"].append(q_loss.item())
         self.algo_log_info["mean_ent_bonus"].append(entropy_bonus.mean().item())
         self.algo_log_info["ent_coeff"].append(entropy_coeff.item())
-=======
-        mae_loss = self.aux_loss_fn(pos_prediction, pos_ground_truth)
->>>>>>> 7e6b3eae
         self.algo_log_info["mae_loss"].append(mae_loss.item())
 
         q1, q2 = self.agent.q(encoder_out, samples["action"])
@@ -150,7 +125,6 @@
         self.q_optimizer.zero_grad()
         q_loss.backward()
 
-<<<<<<< HEAD
         if self.clip_grad_norm is not None:
             q1_grad_norm = clip_grad_norm_(
                 self.agent.model["q1"].parameters(),
@@ -173,14 +147,6 @@
             self.algo_log_info["embedder_grad_norm"].append(embedder_grad_norm.item())
 
         self.q_optimizer.step()
-=======
-        self.algo_log_info["q1_grad_norm"].append(q1_grad_norm.item())
-        self.algo_log_info["q2_grad_norm"].append(q2_grad_norm.item())
-        self.algo_log_info["ent_coeff"].append(entropy_coeff.item())
-        self.algo_log_info["mean_ent_bonus"].append(entropy_bonus.mean().item())
-        self.algo_log_info["max_target_q"].append(min_target_q.max().item())
-        self.algo_log_info["min_target_q"].append(min_target_q.min().item())
->>>>>>> 7e6b3eae
 
         # freeze Q models while optimizing policy model
         self.agent.freeze_q_models(True)
@@ -194,15 +160,10 @@
         pi_loss = valid_mean(pi_losses)
 
         self.algo_log_info["actor_loss"].append(pi_loss.item())
-<<<<<<< HEAD
         self.algo_log_info["q_min"].append(min_q.min().item())
         self.algo_log_info["q_max"].append(min_q.max().item())
         self.algo_log_info["target_q_min"].append(min_target_q.min().item())
         self.algo_log_info["target_q_max"].append(min_target_q.max().item())
-=======
-        self.algo_log_info["min_q"].append(min_q.min().item())
-        self.algo_log_info["max_q"].append(min_q.max().item())
->>>>>>> 7e6b3eae
 
         # update Pi model parameters according to pi loss
         self.pi_optimizer.zero_grad()
