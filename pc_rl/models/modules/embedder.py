from __future__ import annotations

import sys
from typing import Optional, Tuple

import parllel.logger as logger
import torch
from torch import Tensor
from torch.nn.utils.rnn import pad_sequence
from torch_geometric.nn import MLP, fps, knn
from torch_geometric.nn.conv import MessagePassing
from torch_geometric.nn.inits import reset
from torch_geometric.utils import unbatch


class Embedder(MessagePassing):
    def __init__(
        self,
        mlp_1: MLP,
        mlp_2: MLP,
        group_size: int,
        sampling_ratio: float,
        random_start: bool = True,
        padding_value: float = 0.0,
        **kwargs,
    ):
        """
        Embedding module, which divides a point cloud into groups and uses the two MLPs to embed each group.

        :param hidden_layers: the dimensions of the hidden layers of both MLPs combined.
        :param embedding_size: the size of the embeddings
        :param group_size: the number of points contained in each neighborhood
        :param sampling_ratio: sampling ratio of the furthest point sampling algorithm
        :param random_start: whether or not to use a random point as the first neighborhood center
        """
        kwargs.setdefault("aggr", "max")
        super().__init__(**kwargs)

        self.group_size = group_size
        self.sampling_ratio = sampling_ratio
        self.random_start = random_start
        self.padding_value = padding_value

        self.mlp_1 = mlp_1
        self.mlp_2 = mlp_2
<<<<<<< HEAD
        self.color_embedder = color_embedder
        # TODO: Don't hardcode 3 and 6
        self.points_dim = 3 if color_embedder is None else 6
=======
        self.points_dim = self.mlp_1.channel_list[0]
>>>>>>> 57894c11

        assert (
            self.mlp_1.channel_list[-1] * 2 == self.mlp_2.channel_list[0]
        ), f"The last layer of mlp_1 (size {self.mlp_1.channel_list[-1]}) must be half the size of the first layer of mlp_2 (size {self.mlp_2.channel_list[0]})"
        self.embedding_size = self.mlp_2.channel_list[-1]

        self.reset_parameters()

    def reset_parameters(self):
        super().reset_parameters()
        reset(self.mlp_1)
        reset(self.mlp_2)

    def forward(
        self, pos: Tensor, batch: Tensor, color: Tensor | None = None
    ) -> Tuple[Tensor, Tensor, Tensor]:
        """Takes points as input, selects center points via furthest point
        sampling, creates local neighborhoods via k-nearest-neighbors sampling,
        and embeds the local neighborhoods with the two MLPs.

        B: batch size
        N: number of points
        G: number of groups
        M: neighborhood size
        E: embedding size

        :param pos: [B * N, 3] Tensor containing the points
        :param batch: [B * N, 1] Tensor assigning each point in 'pos' to a batch
        :returns:
            - x - [B, G, M, E] Tensor containing the embeddings
            - neighborhoods - [B, G, N, 3] Tensor containing the neighborhoods in local coordinates (with respect to the neighborhood center)
            - center_points - [B, G, 3] Tensor containing the center points of each neighborhood
        """
        _, count = torch.unique(batch, return_counts=True)

        assert torch.all(count >= self.group_size), f"COUNT: {count}"

        center_points_idx = fps(
            pos, batch, ratio=self.sampling_ratio, random_start=self.random_start
        )
        center_points = pos[center_points_idx]
        batch_y = batch[center_points_idx]

        from_idx, to_idx = knn(
            pos, center_points, self.group_size, batch_x=batch, batch_y=batch_y
        )
        edges = torch.stack([to_idx, from_idx], dim=0)
        color = (color, color[center_points_idx]) if color is not None else (None, None)
        try:
            x, neighborhoods = self.propagate(edges, pos=(pos, center_points), x=color)
        except RuntimeError as e:
            torch.set_printoptions(threshold=sys.maxsize)
            logger.log(
                f"POS SHAPE: {pos.shape}\n BATCH SHAPE: {batch.shape}\n CENTER POINTS SHAPE: {center_points.shape}\n EDGES SHAPE: {edges.shape}\n"
            )
            raise e

        # pad and reshape into [B, M, E]
        x = pad_sequence(
            unbatch(x, batch_y),
            padding_value=self.padding_value,
            batch_first=True,
        )

        # pad and reshape into [B, G, M, 3]
        neighborhoods = pad_sequence(
            unbatch(
                neighborhoods.reshape(-1, self.group_size, self.points_dim), batch_y
            ),
            padding_value=self.padding_value,
            batch_first=True,
        )
        # pad and reshape into [B, G, 3]
        center_points = pad_sequence(
            unbatch(center_points, batch_y),
            padding_value=self.padding_value,
            batch_first=True,
        )

        return x, neighborhoods, center_points

    def aggregate(
        self,
        inputs: Tensor,
        index: Tensor,
        ptr: Optional[Tensor] = None,
        dim_size: Optional[int] = None,
    ):
        msg, relative_pos = inputs
        return super().aggregate(msg, index, ptr, dim_size), relative_pos

    def message(self, pos_i: Tensor, pos_j: Tensor, x_j: Tensor):
        neighborhood = pos_j - pos_i

        if x_j is not None:
            neighborhood = torch.cat([neighborhood, x_j], dim=1)

        msg = self.mlp_1(neighborhood)
        # reshape into shape [G, M, mlp_1_out_dim]
        msg = msg.reshape(-1, self.group_size, msg.shape[-1])
        # get max over neighborhood
        msg_max = torch.max(msg, dim=1, keepdim=True)[0]
        # add the neighborhood max to the original msg for each node
        msg = torch.cat([msg_max.expand(-1, self.group_size, -1), msg], dim=2)
        msg = self.mlp_2(msg.reshape(-1, msg.shape[-1]))

        return msg, neighborhood

    def __repr__(self) -> str:
        return f"{self.__class__.__name__}(mlp_1={self.mlp_1},(mlp_2={self.mlp_2})"<|MERGE_RESOLUTION|>--- conflicted
+++ resolved
@@ -43,13 +43,7 @@
 
         self.mlp_1 = mlp_1
         self.mlp_2 = mlp_2
-<<<<<<< HEAD
-        self.color_embedder = color_embedder
-        # TODO: Don't hardcode 3 and 6
-        self.points_dim = 3 if color_embedder is None else 6
-=======
         self.points_dim = self.mlp_1.channel_list[0]
->>>>>>> 57894c11
 
         assert (
             self.mlp_1.channel_list[-1] * 2 == self.mlp_2.channel_list[0]
