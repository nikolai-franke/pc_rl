defaults:
  - _self_
  - dataset: thread_in_hole
  - model: mae
  - loss_fn: sinkhorn

<<<<<<< HEAD
batch_size: 2
num_workers: 4
max_epochs: 1000
=======
batch_size: 128
num_workers: 8
max_epochs: 300
>>>>>>> 199e490c
log_every_n_steps: 5

learning_rate: 1e-3
weight_decay: 0.05<|MERGE_RESOLUTION|>--- conflicted
+++ resolved
@@ -4,15 +4,9 @@
   - model: mae
   - loss_fn: sinkhorn
 
-<<<<<<< HEAD
-batch_size: 2
-num_workers: 4
-max_epochs: 1000
-=======
 batch_size: 128
 num_workers: 8
 max_epochs: 300
->>>>>>> 199e490c
 log_every_n_steps: 5
 
 learning_rate: 1e-3
